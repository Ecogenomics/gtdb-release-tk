--- conflicted
+++ resolved
@@ -90,12 +90,7 @@
       pd -> Phylogenetic diversity of isolate vs. environmental species clusters
 
     Meta-database:
-<<<<<<< HEAD
-      nomenclatural_check  -> List of latin names present/absent from NCBI,LPSN,Bacdive.
-      
-=======
       nomenclatural_check  -> List of Latin names present/absent from NCBI, LPSN, BacDive.
->>>>>>> 86ebd9f5
 
 
   Use: gtdb_release_tk <command> -h for command specific help.
@@ -579,11 +574,7 @@
     reps_per_rank_parser.add_argument(
         'ssu_fasta_file', help='FASTA file with SSU sequences for all GTDB genomes')
     reps_per_rank_parser.add_argument(
-<<<<<<< HEAD
-        'release_number', help='release number (ex. 86)')
-=======
         'release_number', help='release number (ex. 214)')
->>>>>>> 86ebd9f5
     reps_per_rank_parser.add_argument('output_dir', help='output directory')
     reps_per_rank_parser.add_argument(
         '--genomes_per_taxon', help='genomes to sample from each taxon', type=int, default=1)
