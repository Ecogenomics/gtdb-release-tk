--- conflicted
+++ resolved
@@ -15,12 +15,9 @@
 #                                                                             #
 ###############################################################################
 
-<<<<<<< HEAD
+import os
+import sys
 import logging
-import os
-=======
->>>>>>> 5fa37f4b
-import sys
 from collections import defaultdict
 from pathlib import PurePath
 
@@ -29,18 +26,15 @@
 from numpy import (arange as np_arange,
                    array as np_array)
 
-<<<<<<< HEAD
 from gtdb_release_tk.common import (ENV_CATEGORIES,
                                     canonical_taxon_name,
                                     sp_cluster_type_category, summarise_file)
-=======
 from matplotlib import gridspec
 
 from gtdb_release_tk.common import (ENV_CATEGORIES,
                                     sp_cluster_type_category)
 from gtdb_release_tk.taxon_utils import canonical_taxon
 from gtdb_release_tk.plots.palette import DEFAULT_PALETTE
->>>>>>> 5fa37f4b
 
 
 class GenomeCateogryPerRankPlot(AbstractPlot):
@@ -50,25 +44,12 @@
         """Initialize."""
         AbstractPlot.__init__(self, options)
 
-<<<<<<< HEAD
-    def plot(self, both, isolate, env, xticklabels):
+    def plot(self, both, isolate, env, xticklabels, palette=DEFAULT_PALETTE):
         """Create stacked bar plot."""
 
         self.fig.clear()
         self.fig.set_size_inches(self.options.width, self.options.height)
         axis = self.fig.add_subplot(111)
-=======
-        self.fig.clear()
-        self.fig.set_size_inches(self.options.width, self.options.height)
-
-        self.spec = gridspec.GridSpec(
-            ncols=2, nrows=1, width_ratios=[8, 1], wspace=0.5)
-
-    def plot(self, plot_num, both, isolate, env, xticklabels, ylabel='Taxa (%)', palette=DEFAULT_PALETTE):
-        """Create stacked bar plot."""
-
-        axis = self.fig.add_subplot(self.spec[plot_num-1])
->>>>>>> 5fa37f4b
 
         ind = np_arange(len(both))
         width = 0.7
@@ -77,23 +58,13 @@
         isolate = np_array(isolate)
         env = np_array(env)
 
-<<<<<<< HEAD
-        p1 = axis.bar(ind, both, width, color='#80b1d3')
-        p2 = axis.bar(ind, isolate, width, bottom=both, color='#fdae6b')
-        p3 = axis.bar(ind, env, width, bottom=both + isolate, color='#b3de69')
+        p1 = axis.bar(ind, both, width, color=palette.colour1)
+        p2 = axis.bar(ind, isolate, width, bottom=both, color=palette.colour2)
+        p3 = axis.bar(ind, env, width, bottom=both+isolate, color=palette.colour3)
 
         axis.set_ylim([0, 100])
         axis.set_yticks(range(0, 101, 10))
         axis.set_ylabel('Taxa (%)')
-=======
-        p1 = axis.bar(ind, both, width, color=palette.colour1)
-        p2 = axis.bar(ind, isolate, width, bottom=both, color=palette.colour2)
-        p3 = axis.bar(ind, env, width, bottom=both+isolate, color=palette.colour3)
-
-        axis.set_ylim([0, 100])
-        axis.set_yticks(range(0, 101, 10))
-        axis.set_ylabel(ylabel)
->>>>>>> 5fa37f4b
 
         axis.set_xticks(ind)
         axis.set_xticklabels(xticklabels)
@@ -108,7 +79,6 @@
 
         self.prettify(axis)
 
-<<<<<<< HEAD
         axis.legend((p3[0], p2[0], p1[0]), ('Exclusively MAGs and/or SAGs',
                                             'Exclusively isolates',
                                             'Isolate and environmental genomes'),
@@ -116,16 +86,6 @@
                     loc='upper left',
                     bbox_to_anchor=(1, 1),
                     frameon=False)
-=======
-        if plot_num == 2:
-            axis.legend((p3[0], p2[0], p1[0]), ('Exclusively MAGs and/or SAGs',
-                                                'Exclusively isolates',
-                                                'Isolate and environmental genomes'),
-                        fontsize=self.options.tick_font_size,
-                        loc='upper left',
-                        bbox_to_anchor=(1, 1),
-                        frameon=False)
->>>>>>> 5fa37f4b
 
         # self.fig.tight_layout(pad=1.0, w_pad=0.1, h_pad=0.1)
         self.draw()
@@ -143,11 +103,7 @@
 
         self.logger = logging.getLogger('timestamp')
 
-<<<<<<< HEAD
-    def run(self, bac120_metadata_file, ar120_metadata_file):
-=======
     def run(self, bac120_metadata_file, ar120_metadata_file, ar_only, bac_only, palette):
->>>>>>> 5fa37f4b
         """Plot number of MAGs, SAGs, and isolates for each taxonomic rank."""
 
         # parse GTDB metadata file to determine genomes in each species clusters
@@ -184,12 +140,8 @@
                     gtdb_taxa = [t.strip() for t in taxonomy.split(';')]
                     gtdb_taxonomy[gid] = gtdb_taxa
 
-<<<<<<< HEAD
-                    sp_clusters[gtdb_taxa[6]].add(gid)
-=======
                     sp = gtdb_taxa[6]
                     sp_clusters[sp].add(gid)
->>>>>>> 5fa37f4b
 
                     genome_category[gid] = line_split[genome_category_index]
 
@@ -200,14 +152,9 @@
         # determine genome types in each species cluster
         sp_genome_types = {}
         for sp, gids in sp_clusters.items():
-<<<<<<< HEAD
-            sp_genome_types[sp] = sp_cluster_type_category(gids, genome_category)
-
-=======
             sp_genome_types[sp] = sp_cluster_type_category(
                 gids, genome_category)
             
->>>>>>> 5fa37f4b
         # get species in each taxa
         sp_in_taxa = defaultdict(lambda: defaultdict(set))
         for taxa in gtdb_taxonomy.values():
@@ -256,19 +203,6 @@
                     sys.exit(-1)
 
             total_taxa = len(both) + len(isolate) + len(env)
-<<<<<<< HEAD
-            fout_count.write(f'\t{total_taxa}\t{len(both)}\t{len(isolate)}\t{len(env)}\n')
-
-            fout_taxa.write('\t{}\t{}\t{}\t{}\n'.format(
-                total_taxa,
-                ', '.join(sorted(both)),
-                ', '.join(sorted(isolate)),
-                ', '.join(sorted(env))))
-
-            plot_both.append(len(both) * 100.0 / total_taxa)
-            plot_isolate.append(len(isolate) * 100.0 / total_taxa)
-            plot_end.append(len(env) * 100.0 / total_taxa)
-=======
             fout_count.write(
                 f'\t{total_taxa}\t{len(both)}\t{len(isolate)}\t{len(env)}\n')
 
@@ -281,15 +215,10 @@
             plot_both.append(len(both)*100.0/total_taxa)
             plot_isolate.append(len(isolate)*100.0/total_taxa)
             plot_env.append(len(env)*100.0/total_taxa)
->>>>>>> 5fa37f4b
             plot_labels.append('{}\n{:,}'.format(
                 Taxonomy.rank_labels[rank_index].capitalize(),
                 total_taxa))
 
-<<<<<<< HEAD
-        isolate_genomes = sum([1 for c in genome_category.values() if c not in ENV_CATEGORIES])
-        env_genomes = sum([1 for c in genome_category.values() if c in ENV_CATEGORIES])
-=======
         # create plot for taxa at each rank
         self.logger.info('Creating plot.')
         options = AbstractPlot.Options(width=4,
@@ -311,17 +240,15 @@
             [1 for c in genome_category.values() if c not in ENV_CATEGORIES])
         env_genomes = sum(
             [1 for c in genome_category.values() if c in ENV_CATEGORIES])
->>>>>>> 5fa37f4b
         fout_count.write('Genomes\t{}\t{}\t{}\t{}\n'.format(
             len(genome_category),
             0,
             isolate_genomes,
             env_genomes))
-<<<<<<< HEAD
 
         plot_both.append(0)
         plot_isolate.append(isolate_genomes * 100.0 / len(genome_category))
-        plot_end.append(env_genomes * 100.0 / len(genome_category))
+        plot_env.append(env_genomes * 100.0 / len(genome_category))
         plot_labels.append('{}\n{:,}'.format(
             'Genomes',
             len(genome_category)))
@@ -337,28 +264,9 @@
                                        tick_font_size=6,
                                        dpi=600)
         plot = GenomeCateogryPerRankPlot(options)
-        plot.plot(plot_both, plot_isolate, plot_end, plot_labels)
+        plot.plot(plot_both, plot_isolate, plot_env, plot_labels, palette)
 
         for ext in ('.png', '.svg'):
             path = os.path.join(self.output_dir, f'{out_prefix}{ext}')
             plot.save_plot(path, dpi=600)
-            self.logger.info(summarise_file(path))
-=======
-        fout_count.close()
-        fout_taxa.close()
-
-        plot_both = [0]
-        plot_isolate = [isolate_genomes*100.0/len(genome_category)]
-        plot_env = [env_genomes*100.0/len(genome_category)]
-        plot_label = ['{}\n{:,}'.format('Genomes', len(genome_category))]
-        plot.plot(2, 
-                  plot_both, 
-                  plot_isolate, 
-                  plot_env,
-                  plot_label, 
-                  ylabel='Genomes (%)',
-                  palette=palette)
-
-        plot.save_plot(self.output_dir / f'{out_prefix}.png', dpi=600)
-        plot.save_plot(self.output_dir / f'{out_prefix}.svg', dpi=600)
->>>>>>> 5fa37f4b
+            self.logger.info(summarise_file(path))