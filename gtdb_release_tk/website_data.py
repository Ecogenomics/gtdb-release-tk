--- conflicted
+++ resolved
@@ -374,13 +374,12 @@
             gid = leaf.taxon.label
             assert(not gid.startswith('D-'))
             leaf.taxon.label = user_gids.get(gid, gid)
-<<<<<<< HEAD
-                                            
-        ar_tree.write_to_path(self.output_dir / f'ar122_r{self.release_number}.tree', 
-                                schema='newick', 
-                                suppress_rooting=True, 
-                                unquoted_underscores=True)
-                                
+
+        ar_tree.write_to_path(self.output_dir / f'ar122_r{self.release_number}.tree',
+                              schema='newick',
+                              suppress_rooting=True,
+                              unquoted_underscores=True)
+                              
     def marker_files(self, bac120_gene_dir,
                             ar122_gene_dir,
                             user_gid_table):
@@ -444,15 +443,6 @@
             self.logger.info(f'MSA file {out_file} contains {count:,} genomes.')
                     
             fout.close()
-=======
-
-        ar_tree.write_to_path(self.output_dir / f'ar122_r{self.release_number}.tree',
-                              schema='newick',
-                              suppress_rooting=True,
-                              unquoted_underscores=True)
-
-    def json_tree_file(self, taxonomy_file, metadata_file, gid_table):
-        user_gids = parse_user_gid_table(gid_table)
 
     def tax_comp_files(self, old_taxonomy, new_taxonomy, gid_table, keep_no_change, keep_placeholder_name, top_change):
 
@@ -662,5 +652,4 @@
 
             outf.write("{0}\t{1}\t{2}\t{3}\n".format(
                 k, v.get("nber_g"), number_sub, ", ".join(results)))
-        outf.close()
->>>>>>> 38063b06
+        outf.close()