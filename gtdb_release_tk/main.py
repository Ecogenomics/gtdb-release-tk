###############################################################################
#                                                                             #
#    This program is free software: you can redistribute it and/or modify     #
#    it under the terms of the GNU General Public License as published by     #
#    the Free Software Foundation, either version 3 of the License, or        #
#    (at your option) any later version.                                      #
#                                                                             #
#    This program is distributed in the hope that it will be useful,          #
#    but WITHOUT ANY WARRANTY; without even the implied warranty of           #
#    MERCHANTABILITY or FITNESS FOR A PARTICULAR PURPOSE.  See the            #
#    GNU General Public License for more details.                             #
#                                                                             #
#    You should have received a copy of the GNU General Public License        #
#    along with this program. If not, see <http://www.gnu.org/licenses/>.     #
#                                                                             #
###############################################################################

import logging
import os
import sys
<<<<<<< HEAD
=======
import logging
>>>>>>> 5fa37f4b

import dendropy
from biolib.common import check_file_exists, make_sure_path_exists, check_dir_exists
from biolib.taxonomy import Taxonomy

<<<<<<< HEAD
from gtdb_release_tk.common import assert_dir_exists, assert_file_exists
from gtdb_release_tk.files.gtdb_dict import GTDBDictFile
from gtdb_release_tk.files.metadata import MetadataFile
from gtdb_release_tk.files.sp_clusters import SpClustersFile
from gtdb_release_tk.files.taxa_count import TaxaCountFile
from gtdb_release_tk.files.taxonomy import TaxonomyFile, ArcTaxonomyFile, BacTaxonomyFile
from gtdb_release_tk.files.website_tree_json import WebsiteTreeJsonFile
from gtdb_release_tk.itol import iTOL
from gtdb_release_tk.litterature import LitteratureParser
=======
import gtdb_release_tk.defaults as Defaults

from gtdb_release_tk.website_data import WebsiteData
from gtdb_release_tk.reps_per_rank import RepsPerRank
from gtdb_release_tk.itol import iTOL
from gtdb_release_tk.literature import LiteratureParser
from gtdb_release_tk.synonyms import Synonyms
from gtdb_release_tk.pd import PhylogeneticDiversity

>>>>>>> 5fa37f4b
from gtdb_release_tk.plots.genome_category_per_rank import GenomeCategoryPerRank
from gtdb_release_tk.plots.genome_quality import GenomeQuality
from gtdb_release_tk.plots.genomic_stats import GenomicStats
from gtdb_release_tk.plots.ncbi_compare import NCBI_Compare
from gtdb_release_tk.plots.nomenclatural_per_rank import NomenclaturalPerRank
from gtdb_release_tk.plots.species_rep_type import SpeciesRepType
from gtdb_release_tk.reps_per_rank import RepsPerRank
from gtdb_release_tk.tables.taxa_count import TaxaCount
<<<<<<< HEAD
from gtdb_release_tk.tables.top_taxa import TopTaxaFile
from gtdb_release_tk.website_data import WebsiteData
=======
from gtdb_release_tk.tables.top_taxa import TopTaxa
from gtdb_release_tk.tables.latin_count import LatinCount

from gtdb_release_tk.plots.palette import DEFAULT_PALETTE, COLOR_BLIND_PALETTE
>>>>>>> 5fa37f4b


class OptionsParser(object):
    def __init__(self):
        """Initialization"""

        self.logger = logging.getLogger('timestamp')

    def taxonomy_files(self, options):
        """Generate taxonomy files for GTDB website."""
        assert_file_exists(options.metadata_file)
        assert_file_exists(options.gtdb_sp_clusters_file)
        assert_dir_exists(options.output_dir)

        metadata_file = MetadataFile.read(options.metadata_file)
        sp_clusters_file = SpClustersFile.read(options.gtdb_sp_clusters_file)

        arc_path = os.path.join(options.output_dir, f'ar122_taxonomy_r{options.release_number}.tsv')
        bac_path = os.path.join(options.output_dir, f'bac120_taxonomy_r{options.release_number}.tsv')
        ArcTaxonomyFile.create(metadata_file, sp_clusters_file).write(arc_path)
        BacTaxonomyFile.create(metadata_file, sp_clusters_file).write(bac_path)

        self.logger.info('Done.')

    def tree_files(self, options):
        """Generate tree files spanning representative genomes."""

        check_file_exists(options.metadata_file)
        check_file_exists(options.bac_tree)
        check_file_exists(options.ar_tree)
        make_sure_path_exists(options.output_dir)

        p = WebsiteData(options.release_number, options.output_dir)
        p.tree_files(options.metadata_file,
                     options.bac_tree,
                     options.ar_tree)

        self.logger.info('Done.')

    def sp_cluster_file(self, options):
        """Generate file indicating GTDB species clusters."""

        check_file_exists(options.metadata_file)
        check_file_exists(options.gtdb_sp_clusters_file)
        make_sure_path_exists(options.output_dir)

        p = WebsiteData(options.release_number, options.output_dir)
        p.sp_cluster_file(options.metadata_file,
                          options.gtdb_sp_clusters_file)

        self.logger.info('Done.')

    def hq_genome_file(self, options):
        """Generate file indicating HQ genomes."""

        check_file_exists(options.metadata_file)
        make_sure_path_exists(options.output_dir)

        p = WebsiteData(options.release_number, options.output_dir)
        p.hq_genome_file(options.metadata_file)

        self.logger.info('Done.')

    def ssu_files(self, options):
        """Generate 16S rRNA FASTA files for GTDB website."""

        check_file_exists(options.metadata_file)
        check_file_exists(options.gtdb_sp_clusters_file)
        check_file_exists(options.user_gid_table)
        check_file_exists(options.genome_path_file)
        make_sure_path_exists(options.output_dir)

        p = WebsiteData(options.release_number, options.output_dir)
        p.ssu_files(options.metadata_file,
                    options.gtdb_sp_clusters_file,
                    options.user_gid_table,
                    options.genome_path_file,
                    options.min_16S_ar_len,
                    options.min_16S_bac_len,
                    options.min_contig_len)

        self.logger.info('Done.')

    def marker_files(self, options):
        """Generate marker gene file."""

        check_dir_exists(options.bac120_gene_dir)
        check_dir_exists(options.ar122_gene_dir)
        check_file_exists(options.user_gid_table)
        make_sure_path_exists(options.output_dir)

        p = WebsiteData(options.release_number, options.output_dir)
        p.marker_files(options.bac120_gene_dir,
                       options.ar122_gene_dir,
                       options.user_gid_table)

        self.logger.info('Done.')

    def msa_files(self, options):
        """Generate concatenated MSA files."""

        check_file_exists(options.bac120_msa_file)
        check_file_exists(options.ar122_msa_file)
        check_file_exists(options.metadata_file)
        check_file_exists(options.user_gid_table)
        make_sure_path_exists(options.output_dir)

        p = WebsiteData(options.release_number, options.output_dir)
        p.msa_files(options.bac120_msa_file,
                    options.ar122_msa_file,
                    options.metadata_file,
                    options.user_gid_table)

        self.logger.info('Done.')

    def gene_files(self, options):
        """Generate untrimmed gene files for bac120/ar122"""
        make_sure_path_exists(options.output_dir)
        check_file_exists(options.user_gid_table)

        w = WebsiteData(options.release_number, options.output_dir)
        w.gene_files(options.user_gid_table,
                     options.taxonomy_file, options.cpus)

        self.logger.info('Done.')

    def protein_files(self, options):
        """Generate the archive containing all protein (AA) for representative genomes."""
        make_sure_path_exists(options.output_dir)
        check_file_exists(options.user_gid_table)
        check_file_exists(options.genome_dirs)

        w = WebsiteData(options.release_number, options.output_dir)
<<<<<<< HEAD
        w.protein_files(options.user_gid_table, options.taxonomy_file, options.genome_dirs, options.uba_path)
=======
        w.protein_files(options.user_gid_table, options.taxonomy_file,
                        options.genome_dirs, options.uba_path)
>>>>>>> 5fa37f4b

        self.logger.info('Done.')

    def nucleotide_files(self, options):
        """Generate the archive containing all protein (AA) for representative genomes."""
        make_sure_path_exists(options.output_dir)
        check_file_exists(options.user_gid_table)
        check_file_exists(options.genome_dirs)

        w = WebsiteData(options.release_number, options.output_dir)
<<<<<<< HEAD
        w.nucleotide_files(options.user_gid_table, options.taxonomy_file, options.genome_dirs, options.uba_path)
=======
        w.nucleotide_files(options.user_gid_table, options.taxonomy_file,
                           options.genome_dirs, options.uba_path)
>>>>>>> 5fa37f4b

        self.logger.info('Done.')

    def metadata_files(self, options):
        """Generate GTDB metadata files."""

        check_file_exists(options.metadata_file)
        check_file_exists(options.metadata_fields)
        check_file_exists(options.gtdb_sp_clusters_file)
        check_file_exists(options.user_gid_table)
        make_sure_path_exists(options.output_dir)

        p = WebsiteData(options.release_number, options.output_dir)
        p.metadata_files(options.metadata_file,
                         options.metadata_fields,
                         options.gtdb_sp_clusters_file,
                         options.user_gid_table)

        self.logger.info('Done.')

    def dict_file(self, options):
        """Generate GTDB dictionary file."""
        assert_file_exists(options.taxonomy_file)
        make_sure_path_exists(options.output_dir)

        tf = TaxonomyFile.read(options.taxonomy_file)
        GTDBDictFile.create(tf).write(options.output_dir, options.release_number)

        self.logger.info('Done.')

    def arb_files(self, options):
        """Generate ARB metadata file."""

        self.logger.warning('IN PROGRESS')
        return

        check_file_exists(options.metadata_file)
        check_file_exists(options.metadata_fields)
        check_file_exists(options.user_gid_table)
        check_file_exists(options.bac120_msa_file)
        check_file_exists(options.ar122_msa_file)
        make_sure_path_exists(options.output_dir)

        p = WebsiteData(options.release_number, options.output_dir)
        p.arb_files(options.metadata_file,
                    options.metadata_fields,
                    options.user_gid_table,
                    options.bac120_msa_file,
                    options.ar122_msa_file)

        self.logger.info('Done.')

    def validate(self, options):
        """Perform validation checks on GTDB website files."""

        check_file_exists(options.taxonomy_file)
        check_file_exists(options.tree_file)
        check_file_exists(options.metadata_file)
        check_file_exists(options.msa_file)
        check_file_exists(options.ssu_file)
        check_file_exists(options.sp_clusters_file)
        check_file_exists(options.hq_genome_file)

        p = WebsiteData(None, None)
        p.validate(options.taxonomy_file,
                   options.tree_file,
                   options.metadata_file,
                   options.msa_file,
                   options.ssu_file,
                   options.sp_clusters_file,
                   options.hq_genome_file)

        self.logger.info('Done.')

    def add_sp_label(self, options):
        """Generate tree with species labels."""

        check_file_exists(options.taxonomy_file)
        check_file_exists(options.tree_file)

        self.logger.info('Reading GTDB taxonomy.')
        gtdb_taxonomy = Taxonomy().read(options.taxonomy_file)

        self.logger.info('Reading input tree.')
        tree = dendropy.Tree.get_from_path(options.tree_file,
                                           schema='newick',
                                           rooting='force-rooted',
                                           preserve_underscores=True)

        self.logger.info('Appending species labels.')
        for node in tree.postorder_node_iter():
            if node.is_leaf():
                gid = node.taxon.label
                species = gtdb_taxonomy[gid][Taxonomy.SPECIES_INDEX].replace(
                    's__', '')
                node.taxon.label += ' | {}'.format(species)

        self.logger.info('Writing output tree.')
        tree.write_to_path(options.output_tree,
                           schema='newick',
                           suppress_rooting=True,
                           unquoted_underscores=True)
<<<<<<< HEAD
=======

        self.logger.info('Done.')

    def synonyms(self, options):
        """Generate files indicating NCBI names considered synonyms under the GTDB taxonomy."""

        check_file_exists(options.metadata_file)
        check_file_exists(options.lpsn_gss_metadata)
        check_file_exists(options.untrustworthy_type_material)
        make_sure_path_exists(options.output_dir)

        synonyms = Synonyms(options.output_dir)
        synonyms.run(options.metadata_file, options.lpsn_gss_metadata,
                     options.untrustworthy_type_material)
>>>>>>> 5fa37f4b

        self.logger.info('Done.')

    def tax_comp_files(self, options):
        """Generate comparison files between 2 taxonomy ordered by degree of polyphyly."""
        check_file_exists(options.reference_taxonomy_file)
        check_file_exists(options.new_taxonomy_file)
        make_sure_path_exists(options.output_dir)

        p = WebsiteData('', options.output_dir)
        p.tax_comp_files(options.reference_taxonomy_file,
                         options.new_taxonomy_file,
                         options.user_gid_table,
                         options.changes_only,
                         options.filter_placeholder_name,
                         options.top_change)

        self.logger.info('Done.')

    def json_tree_parser(self, options):
        """generate Json file used to create the tree in http://gtdb.ecogenomic.org/tree"""
        tf = TaxonomyFile.read(options.taxonomy_file)
        mf = MetadataFile.read(options.metadata_file)
        wtj = WebsiteTreeJsonFile.create(tf, mf)
        path_out = os.path.join(options.output_dir, f'genome_taxonomy_r{options.release_number}_count.json')
        wtj.write(path_out)

        self.logger.info('Done.')

    def all_release_plots_parser(self, options):
        """Generate all release plots using default and color blind safe palettes."""

        check_file_exists(options.bac120_metadata_file)
        check_file_exists(options.ar122_metadata_file)
        make_sure_path_exists(options.output_dir)

        # generate all plots required for website using both the default and color blind safe paleetes
        default_palette_dir = os.path.join(options.output_dir, 'default_palette')
        colour_blind_dir = os.path.join(options.output_dir, 'colour_blind_safe_palette')
        for root_out_dir, palette in [(default_palette_dir, DEFAULT_PALETTE), (colour_blind_dir, COLOR_BLIND_PALETTE)]:
            # histograms of common genomic statistics; uses a single orange color so doesn't have a color blind save version
            out_dir = os.path.join(root_out_dir, 'genomic_stats-all_genomes')
            os.makedirs(out_dir, exist_ok=True)
            p = GenomicStats(options.release_number, out_dir)
            p.run(options.bac120_metadata_file,
                    options.ar122_metadata_file,
                    True,
                    Defaults.DEFAULT_PLOT_WIDTH,
                    Defaults.DEFAULT_PLOT_HEIGHT)

            out_dir = os.path.join(root_out_dir, 'genomic_stats_-sp_reps_only')
            os.makedirs(out_dir, exist_ok=True)
            p = GenomicStats(options.release_number, out_dir)
            p.run(options.bac120_metadata_file,
                    options.ar122_metadata_file,
                    False,
                    Defaults.DEFAULT_PLOT_WIDTH,
                    Defaults.DEFAULT_PLOT_HEIGHT)

            # scatter plot showing quality of GTDB representative genome
            out_dir = os.path.join(root_out_dir, 'genome_quality')
            os.makedirs(out_dir, exist_ok=True)
            p = GenomeQuality(options.release_number, out_dir)
            p.run(options.bac120_metadata_file,
                    options.ar122_metadata_file,
                    palette)

            # bar plot of MAGs, SAGs, and isolates within each taxonomic rank
            out_dir = os.path.join(root_out_dir, 'genome_category_per_rank')
            os.makedirs(out_dir, exist_ok=True)
            p = GenomeCategoryPerRank(options.release_number, out_dir)
            p.run(options.bac120_metadata_file,
                    options.ar122_metadata_file,
                    False,
                    False,
                    palette)

            # bar plot of nomenclatural status of taxa within each taxonomic rank
            out_dir = os.path.join(root_out_dir, 'nomenclatural_per_rank')
            os.makedirs(out_dir, exist_ok=True)
            p = NomenclaturalPerRank(options.release_number, out_dir)
            p.run(options.bac120_metadata_file,
                    options.ar122_metadata_file,
                    Defaults.DOMAIN_BOTH,
                    palette)

            # bar plot comparing GTDB and NCBI taxonomies
            out_dir = os.path.join(root_out_dir, 'ncbi_compare-all_genomes')
            os.makedirs(out_dir, exist_ok=True)
            p = NCBI_Compare(options.release_number, out_dir)
            p.run(options.bac120_metadata_file,
                    options.ar122_metadata_file,
                    True,
                    Defaults.DOMAIN_BOTH,
                    palette)
            
            out_dir = os.path.join(root_out_dir, 'ncbi_compare-sp_rep_only')
            os.makedirs(out_dir, exist_ok=True)
            p = NCBI_Compare(options.release_number, out_dir)
            p.run(options.bac120_metadata_file,
                    options.ar122_metadata_file,
                    False,
                    Defaults.DOMAIN_BOTH,
                    palette)

            # pie chart indicating type information for the GTBD species representatives
            out_dir = os.path.join(root_out_dir, 'species_rep_type')
            os.makedirs(out_dir, exist_ok=True)
            p = SpeciesRepType(options.release_number, out_dir)
            p.run(options.bac120_metadata_file,
                    options.ar122_metadata_file,
                    Defaults.DOMAIN_BOTH,
                    palette)

        self.logger.info('Done.')

    def genome_category_rank(self, options):
        """Plot number of MAGs, SAGs, and isolates for each taxonomic rank."""

        check_file_exists(options.bac120_metadata_file)
        check_file_exists(options.ar122_metadata_file)
        make_sure_path_exists(options.output_dir)

        p = GenomeCategoryPerRank(options.release_number, options.output_dir)
        p.run(options.bac120_metadata_file,
              options.ar122_metadata_file,
              options.ar_only,
              options.bac_only)

        self.logger.info('Done.')

    def nomenclatural_rank(self, options):
        """Plot nomenclatural status of species for each taxonomic rank."""

        check_file_exists(options.bac120_metadata_file)
        check_file_exists(options.ar122_metadata_file)
        make_sure_path_exists(options.output_dir)

        p = NomenclaturalPerRank(options.release_number, options.output_dir)
        p.run(options.bac120_metadata_file,
              options.ar122_metadata_file,
              options.domain)

        self.logger.info('Done.')

    def ncbi_compare(self, options):
        """Bar plot comparing GTDB and NCBI taxonomies."""

        check_file_exists(options.bac120_metadata_file)
        check_file_exists(options.ar122_metadata_file)
        make_sure_path_exists(options.output_dir)

        p = NCBI_Compare(options.release_number, options.output_dir)
        p.run(options.bac120_metadata_file,
              options.ar122_metadata_file,
              options.all_genomes,
              options.domain)

        self.logger.info('Done.')

    def sp_rep_type(self, options):
        """Pie chart indicating type information for the GTBD species representatives."""

        check_file_exists(options.bac120_metadata_file)
        check_file_exists(options.ar122_metadata_file)
        make_sure_path_exists(options.output_dir)

        p = SpeciesRepType(options.release_number, options.output_dir)

        bac_mf = MetadataFile.read(options.bac120_metadata_file)
        arc_mf = MetadataFile.read(options.ar122_metadata_file)

        p.run(bac_mf, arc_mf, options.domain)

        self.logger.info('Done.')

    def itol(self, options):
        """Generate tree and iTOL files for producing iTOL tree image."""
        check_file_exists(options.tree_file)
        check_file_exists(options.metadata_file)
        make_sure_path_exists(options.output_dir)

        p = iTOL(options.output_dir)
        p.run(options.tree_file, options.metadata_file)

        self.logger.info('Done.')

    def genomic_stats(self, options):
        """Plot of common genomic statistics."""

        check_file_exists(options.bac120_metadata_file)
        check_file_exists(options.ar122_metadata_file)
        make_sure_path_exists(options.output_dir)

        p = GenomicStats(options.release_number, options.output_dir)
        p.run(options.bac120_metadata_file,
              options.ar122_metadata_file,
              options.all_genomes,
              options.width,
              options.height)

        self.logger.info('Done.')

    def genome_quality(self, options):
        """Scatter plot showing quality of GTDB representative genomes."""

        check_file_exists(options.bac120_metadata_file)
        check_file_exists(options.ar122_metadata_file)
        make_sure_path_exists(options.output_dir)

        p = GenomeQuality(options.release_number, options.output_dir)
        p.run(options.bac120_metadata_file,
              options.ar122_metadata_file)

        self.logger.info('Done.')

    def reps_per_rank(self, options):
        """Select representative genomes at each taxonomic rank."""

        check_file_exists(options.bac120_metadata_file)
        check_file_exists(options.ar53_metadata_file)
        check_file_exists(options.bac120_msa_file)
        check_file_exists(options.ar53_msa_file)
        check_file_exists(options.ssu_fasta_file)
        make_sure_path_exists(options.output_dir)

        p = RepsPerRank(options.release_number, options.output_dir)
        p.run(options.bac120_metadata_file,
              options.ar53_metadata_file,
              options.bac120_msa_file,
              options.ar53_msa_file,
              options.ssu_fasta_file,
              options.genomes_per_taxon,
              options.min_ssu_len,
              options.min_msa_perc)

        self.logger.info('Done.')

    def taxa_count(self, options):
        """Create table with number of taxa at each taxonomic rank."""
        assert_file_exists(options.bac120_metadata_file)
        assert_file_exists(options.ar122_metadata_file)
        make_sure_path_exists(options.output_dir)

        bac_mf = MetadataFile.read(options.bac120_metadata_file)
        arc_mf = MetadataFile.read(options.ar122_metadata_file)

        tcf = TaxaCountFile.create(bac_mf, arc_mf)
        tcf.write_html(options.output_dir, options.release_number)

        self.logger.info('Done.')

    def top_taxa(self, options):
        """Create table with most abundant taxa at each taxonomic rank."""

        check_file_exists(options.gtdb_sp_clusters_file)
        make_sure_path_exists(options.output_dir)

        spf = SpClustersFile.read(options.gtdb_sp_clusters_file)

        ttf = TopTaxaFile.create(spf)
        ttf.write_genomes(options.output_dir, options.release_number, options.num_taxa)
        ttf.write_species(options.output_dir, options.release_number, options.num_taxa)

        self.logger.info('Done.')

    def latin_count(self, options):
        """Create table indicating percentage of Latin names at each taxonomic rank."""

        check_file_exists(options.bac120_metadata_file)
        check_file_exists(options.ar122_metadata_file)
        make_sure_path_exists(options.output_dir)

        p = LatinCount(options.release_number, options.output_dir)
        p.run(options.bac120_metadata_file,
              options.ar122_metadata_file)

        self.logger.info('Done.')

    def pd(self, options):
        """Phylogenetic diversity of isolate vs. environmental species clusters."""

        check_file_exists(options.bac120_metadata_file)
        check_file_exists(options.ar122_metadata_file)
        check_file_exists(options.bac120_tree)
        check_file_exists(options.ar122_tree)

        pd = PhylogeneticDiversity()
        pd.run(options.bac120_metadata_file,
               options.ar122_metadata_file,
               options.bac120_tree,
               options.ar122_tree)

        self.logger.info('Done.')

    def nomenclatural_check(self, options):
        """List latin names present/absent from NCBI,LPSN,Bacdive."""

<<<<<<< HEAD
        p = LitteratureParser(options.output_dir)
=======
        p = LiteratureParser(options.output_directory)
>>>>>>> 5fa37f4b
        p.run(options.ncbi_node_file,
              options.ncbi_name_file,
              options.lpsn_species_file,
              options.bacdive_species_file,
              options.gtdb_taxonomy)

        self.logger.info('Done.')

    def parse_options(self, options):
        """Parse user options and call the correct pipeline(s)"""

        if options.subparser_name == 'taxonomy_files':
            self.taxonomy_files(options)
        elif options.subparser_name == 'tree_files':
            self.tree_files(options)
        elif options.subparser_name == 'sp_cluster_file':
            self.sp_cluster_file(options)
        elif options.subparser_name == 'hq_genome_file':
            self.hq_genome_file(options)
        elif options.subparser_name == 'ssu_files':
            self.ssu_files(options)
        elif options.subparser_name == 'marker_files':
            self.marker_files(options)
        elif options.subparser_name == 'msa_files':
            self.msa_files(options)
        elif options.subparser_name == 'gene_files':
            self.gene_files(options)
        elif options.subparser_name == 'protein_files':
            self.protein_files(options)
        elif options.subparser_name == 'nucleotide_files':
            self.nucleotide_files(options)
        elif options.subparser_name == 'metadata_files':
            self.metadata_files(options)
        elif options.subparser_name == 'dict_file':
            self.dict_file(options)
        elif options.subparser_name == 'arb_files':
            self.arb_files(options)
        elif options.subparser_name == 'validate':
            self.validate(options)
        elif options.subparser_name == 'add_sp_label':
            self.add_sp_label(options)
        elif options.subparser_name == 'synonyms':
            self.synonyms(options)
        elif options.subparser_name == 'all_release_plots':
            self.all_release_plots_parser(options)
        elif options.subparser_name == 'genome_category_rank':
            self.genome_category_rank(options)
        elif options.subparser_name == 'nomenclatural_rank':
            self.nomenclatural_rank(options)
        elif options.subparser_name == 'ncbi_compare':
            self.ncbi_compare(options)
        elif options.subparser_name == 'sp_rep_type':
            self.sp_rep_type(options)
        elif options.subparser_name == 'itol':
            self.itol(options)
        elif options.subparser_name == 'tax_comp_files':
            self.tax_comp_files(options)
        elif options.subparser_name == 'json_tree_file':
            self.json_tree_parser(options)
        elif options.subparser_name == 'genomic_stats':
            self.genomic_stats(options)
        elif options.subparser_name == 'genome_quality':
            self.genome_quality(options)
        elif options.subparser_name == 'reps_per_rank':
            self.reps_per_rank(options)
        elif options.subparser_name == 'taxa_count':
            self.taxa_count(options)
        elif options.subparser_name == 'top_taxa':
            self.top_taxa(options)
        elif options.subparser_name == 'latin_count':
            self.latin_count(options)
        elif options.subparser_name == 'pd':
            self.pd(options)
        elif options.subparser_name == 'nomenclatural_check':
            self.nomenclatural_check(options)
        else:
            self.logger.error('Unknown command: ' +
                              options.subparser_name + '\n')
            sys.exit()

        return 0<|MERGE_RESOLUTION|>--- conflicted
+++ resolved
@@ -15,30 +15,24 @@
 #                                                                             #
 ###############################################################################
 
-import logging
 import os
 import sys
-<<<<<<< HEAD
-=======
+
 import logging
->>>>>>> 5fa37f4b
 
 import dendropy
 from biolib.common import check_file_exists, make_sure_path_exists, check_dir_exists
 from biolib.taxonomy import Taxonomy
 
-<<<<<<< HEAD
+import gtdb_release_tk.defaults as Defaults
 from gtdb_release_tk.common import assert_dir_exists, assert_file_exists
+
 from gtdb_release_tk.files.gtdb_dict import GTDBDictFile
 from gtdb_release_tk.files.metadata import MetadataFile
 from gtdb_release_tk.files.sp_clusters import SpClustersFile
 from gtdb_release_tk.files.taxa_count import TaxaCountFile
 from gtdb_release_tk.files.taxonomy import TaxonomyFile, ArcTaxonomyFile, BacTaxonomyFile
 from gtdb_release_tk.files.website_tree_json import WebsiteTreeJsonFile
-from gtdb_release_tk.itol import iTOL
-from gtdb_release_tk.litterature import LitteratureParser
-=======
-import gtdb_release_tk.defaults as Defaults
 
 from gtdb_release_tk.website_data import WebsiteData
 from gtdb_release_tk.reps_per_rank import RepsPerRank
@@ -47,24 +41,16 @@
 from gtdb_release_tk.synonyms import Synonyms
 from gtdb_release_tk.pd import PhylogeneticDiversity
 
->>>>>>> 5fa37f4b
 from gtdb_release_tk.plots.genome_category_per_rank import GenomeCategoryPerRank
 from gtdb_release_tk.plots.genome_quality import GenomeQuality
 from gtdb_release_tk.plots.genomic_stats import GenomicStats
 from gtdb_release_tk.plots.ncbi_compare import NCBI_Compare
 from gtdb_release_tk.plots.nomenclatural_per_rank import NomenclaturalPerRank
 from gtdb_release_tk.plots.species_rep_type import SpeciesRepType
-from gtdb_release_tk.reps_per_rank import RepsPerRank
-from gtdb_release_tk.tables.taxa_count import TaxaCount
-<<<<<<< HEAD
+from gtdb_release_tk.plots.palette import DEFAULT_PALETTE, COLOR_BLIND_PALETTE
+
 from gtdb_release_tk.tables.top_taxa import TopTaxaFile
-from gtdb_release_tk.website_data import WebsiteData
-=======
-from gtdb_release_tk.tables.top_taxa import TopTaxa
 from gtdb_release_tk.tables.latin_count import LatinCount
-
-from gtdb_release_tk.plots.palette import DEFAULT_PALETTE, COLOR_BLIND_PALETTE
->>>>>>> 5fa37f4b
 
 
 class OptionsParser(object):
@@ -198,12 +184,8 @@
         check_file_exists(options.genome_dirs)
 
         w = WebsiteData(options.release_number, options.output_dir)
-<<<<<<< HEAD
-        w.protein_files(options.user_gid_table, options.taxonomy_file, options.genome_dirs, options.uba_path)
-=======
         w.protein_files(options.user_gid_table, options.taxonomy_file,
                         options.genome_dirs, options.uba_path)
->>>>>>> 5fa37f4b
 
         self.logger.info('Done.')
 
@@ -214,12 +196,8 @@
         check_file_exists(options.genome_dirs)
 
         w = WebsiteData(options.release_number, options.output_dir)
-<<<<<<< HEAD
-        w.nucleotide_files(options.user_gid_table, options.taxonomy_file, options.genome_dirs, options.uba_path)
-=======
         w.nucleotide_files(options.user_gid_table, options.taxonomy_file,
                            options.genome_dirs, options.uba_path)
->>>>>>> 5fa37f4b
 
         self.logger.info('Done.')
 
@@ -322,8 +300,6 @@
                            schema='newick',
                            suppress_rooting=True,
                            unquoted_underscores=True)
-<<<<<<< HEAD
-=======
 
         self.logger.info('Done.')
 
@@ -338,7 +314,6 @@
         synonyms = Synonyms(options.output_dir)
         synonyms.run(options.metadata_file, options.lpsn_gss_metadata,
                      options.untrustworthy_type_material)
->>>>>>> 5fa37f4b
 
         self.logger.info('Done.')
 
@@ -637,11 +612,7 @@
     def nomenclatural_check(self, options):
         """List latin names present/absent from NCBI,LPSN,Bacdive."""
 
-<<<<<<< HEAD
-        p = LitteratureParser(options.output_dir)
-=======
         p = LiteratureParser(options.output_directory)
->>>>>>> 5fa37f4b
         p.run(options.ncbi_node_file,
               options.ncbi_name_file,
               options.lpsn_species_file,
