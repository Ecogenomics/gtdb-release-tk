--- conflicted
+++ resolved
@@ -179,10 +179,12 @@
                          options.user_gid_table)
 
         self.logger.info('Done.')
-<<<<<<< HEAD
         
     def arb_files(self, options):
         """Generate ARB metadata file."""
+        
+        self.logger.warning('IN PROGRESS')
+        return
 
         check_file_exists(options.metadata_file)
         check_file_exists(options.metadata_fields)
@@ -199,10 +201,7 @@
                                 options.ar122_msa_file)
 
         self.logger.info('Done.')
-        
-=======
-
->>>>>>> 266e3d67
+
     def validate(self, options):
         """Perform validation checks on GTDB website files."""
 
@@ -216,20 +215,12 @@
 
         p = WebsiteData(None, None)
         p.validate(options.taxonomy_file,
-<<<<<<< HEAD
                         options.tree_file,
                         options.metadata_file,
                         options.msa_file,
                         options.ssu_file,
                         options.sp_clusters_file,
                         options.hq_genome_file)
-=======
-                   options.tree_file,
-                   options.metadata_file,
-                   options.msa_file,
-                   options.ssu_file,
-                   options.sp_clusters_file)
->>>>>>> 266e3d67
 
         self.logger.info('Done.')
 
