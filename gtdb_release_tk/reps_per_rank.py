--- conflicted
+++ resolved
@@ -299,11 +299,7 @@
                 fout_missing.write('{}\n'.format(taxon))
                 for gid in genome_ids:
                     fout_missing.write('\t{}\t{}\n'.format(
-<<<<<<< HEAD
                                         gid,
-=======
-                                        gid, 
->>>>>>> 86ebd9f5
                                         filtered_desc[gid]))
                 no_taxon_rep.add(taxon)
                 
@@ -328,11 +324,7 @@
                 min_ssu_len,
                 min_msa_perc):
         """Select representative genomes at each taxonomic rank."""
-<<<<<<< HEAD
-
-=======
-                
->>>>>>> 86ebd9f5
+
         # get genome metadata
         self.logger.info('Reading GTDB metadata.')
         metadata = self.read_metadata(bac120_metadata_file, ar53_metadata_file)
