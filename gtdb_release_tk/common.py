--- conflicted
+++ resolved
@@ -5,18 +5,10 @@
 
 
 ENV_CATEGORIES = set(['derived from single cell',
-<<<<<<< HEAD
-                        'derived from metagenome', 
-                        'derived from environmental sample',
-                        'derived from environmental_sample'])
-                        
-                        
-=======
                       'derived from metagenome',
                       'derived from environmental_sample'])
 
 
->>>>>>> e036307f
 def canonical_taxon_name(taxon):
     """Get canonical version of taxon."""
 
@@ -54,14 +46,7 @@
 
 def parse_user_gid_table(user_gid_table):
     """Parse user genome ID table."""
-<<<<<<< HEAD
-    
-    if user_gid_table.lower() == 'none':
-        return {}
-    
-=======
-
->>>>>>> e036307f
+
     user_gids = {}
     with open(user_gid_table) as f:
         for line in f:
