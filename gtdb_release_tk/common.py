<<<<<<< HEAD
import hashlib
import os
=======
>>>>>>> 5fa37f4b
import sys
from collections import namedtuple
from typing import Optional, Tuple

ENV_CATEGORIES = set(['derived from single cell',
                      'derived from metagenome',
                      'derived from environmental sample',
                      'derived from environmental_sample'])

<<<<<<< HEAD

def canonical_taxon_name(taxon: str) -> str:
    """Get canonical version of taxon."""
    if '_' in taxon[3:]:
        taxon = taxon[0:taxon.rfind('_')]
    return taxon

=======
>>>>>>> 5fa37f4b

def sp_cluster_type_category(gids, genome_category):
    """Determine genome types in each species cluster."""

    sp_genome_types = set()
    for gid in gids:
        if gid.startswith('UBA') or genome_category[gid] in ENV_CATEGORIES:
            sp_genome_types.add('ENV')
        elif genome_category[gid] == 'none':
            sp_genome_types.add('ISOLATE')
        else:
            print('Unrecognized genome category: {genome_category[gid]}')
            sys.exit(-1)

    if len(sp_genome_types) == 2:
        category = 'BOTH'
    elif list(sp_genome_types)[0] == 'ENV':
        category = 'ENV'
    elif list(sp_genome_types)[0] == 'ISOLATE':
        category = 'ISOLATE'
    else:
        print(f'Error in sp_cluster_type_category: {sp_genome_types}')
        sys.exit(-1)

    return category


def parse_user_gid_table(user_gid_table):
    """Parse user genome ID table."""

    if user_gid_table.lower() == 'none':
        return {}

    user_gids = {}
    with open(user_gid_table) as f:
        for line in f:
            line_split = line.strip().split('\t')

            if len(line_split) == 3:
                user_gids[line_split[0]] = line_split[2]
            elif len(line_split) == 2:
                user_gids[line_split[0]] = line_split[1]
            else:
                print('Error parsing user genome ID table.')
                sys.exit(-1)

    return user_gids


<<<<<<< HEAD
def parse_rep_genomes(gtdb_metadata_file):
=======
def parse_rep_genomes(gtdb_metadata_file, user_gids):
>>>>>>> 5fa37f4b
    """Parse species representative genomes and their GTDB taxonomy."""

    reps = {}
    with open(gtdb_metadata_file, encoding='utf-8') as f:
        header = f.readline().strip().split('\t')

        gtdb_taxonomy_index = header.index('gtdb_taxonomy')
        gtdb_rep_index = header.index('gtdb_representative')

        for line in f:
            line_split = line.strip().split('\t')

            gid = line_split[0]
            gtdb_rep = line_split[gtdb_rep_index]
            if gtdb_rep.lower().startswith('f'):
                continue

<<<<<<< HEAD
            gtdb_taxa = [t.strip() for t in line_split[gtdb_taxonomy_index].split(';')]
=======
            gid = user_gids.get(gid, gid)
            gtdb_taxa = [t.strip()
                         for t in line_split[gtdb_taxonomy_index].split(';')]
>>>>>>> 5fa37f4b
            reps[gid] = gtdb_taxa

    return reps


def parse_genomic_path_file(genome_path_file, user_gids):
    """Parse path to data directory for each genome."""

    genome_paths = {}
    with open(genome_path_file) as f:
        for line in f:
            line_split = line.strip().split('\t')

            gid = line_split[0]
            gid = user_gids.get(gid, gid)

            genome_paths[gid] = line_split[1]

    return genome_paths


<<<<<<< HEAD
def parse_species_clusters(gtdb_sp_clusters_file):
=======
def parse_species_clusters(gtdb_sp_clusters_file, user_gids={}):
>>>>>>> 5fa37f4b
    """Parse GTDB species clusters."""

    sp_clusters = {}
    with open(gtdb_sp_clusters_file) as f:
        header = f.readline().strip().split('\t')

        if 'Type genome' in header:
            type_genome_index = header.index('Type genome')
        else:
            type_genome_index = header.index('Representative genome')
        cluster_size_index = header.index('No. clustered genomes')
        clustered_genomes_index = header.index('Clustered genomes')

        for line in f:
            line_split = line.strip().split('\t')

            rid = line_split[type_genome_index]
            sp_clusters[rid] = set([rid])

            cluster_size = int(line_split[cluster_size_index])
            if cluster_size > 0:
                for cid in line_split[clustered_genomes_index].split(','):
                    sp_clusters[rid].add(cid)

    return sp_clusters
<<<<<<< HEAD
=======

>>>>>>> 5fa37f4b


def parse_gtdb_metadata(metadata_file, fields):
    """Parse genome quality from GTDB metadata.

    Parameters
    ----------
    metadata_file : str
        Metadata for all genomes in CSV file.
    fields : iterable
        Fields  to read.

    Return
    ------
    dict : d[genome_id] -> namedtuple
        Value for fields indicted by genome IDs.
    """

    gtdb_metadata = namedtuple('gtdb_metadata', ' '.join(fields))
    m = {}

    with open(metadata_file, encoding='utf-8') as f:
        headers = f.readline().strip().split('\t')

        genome_index = headers.index('accession')

        indices = []
        for field in fields:
            indices.append(headers.index(field))

        for line in f:
            line_split = line.strip().split('\t')
            gid = line_split[genome_index]

            values = []
            for i in indices:
                # save values as floats or strings
                v = line_split[i]
                try:
                    values.append(float(v))
                except ValueError:
                    if v is None or v == '' or v == 'none':
                        values.append(None)
                    elif v == 'f' or v.lower() == 'false':
                        values.append(False)
                    elif v == 't' or v.lower() == 'true':
                        values.append(True)
                    else:
                        values.append(v)
            m[gid] = gtdb_metadata._make(values)

    return m


<<<<<<< HEAD
=======
def parse_gtdb_sp_clusters(metadata_file):
    """Parse GTDB species clusters from metadata file."""

    sp_clusters = defaultdict(set)
    with open(metadata_file, encoding='utf-8') as f:
        header = f.readline().strip().split('\t')

        gtdb_rep_index = header.index('gtdb_genome_representative')

        for line in f:
            line_split = line.strip().split('\t')

            gid = line_split[0]
            gtdb_rid = line_split[gtdb_rep_index]
            sp_clusters[gtdb_rid].add(gid)

    return sp_clusters


def parse_genome_category(metadata_file):
    """Parse NCBI genome category for each genome."""

    genome_category = {}
    with open(metadata_file, encoding='utf-8') as f:
        header = f.readline().strip().split('\t')

        genome_category_index = header.index('ncbi_genome_category')

        for line in f:
            line_split = line.strip().split('\t')

            gid = line_split[0]
            genome_category[gid] = line_split[genome_category_index]

    return genome_category


>>>>>>> 5fa37f4b
def parse_tophit_file(path):
    out = dict()
    with open(path, 'r') as fh:
        fh.readline()
        for line in fh.readlines():
            gid, hits = line.strip().split('\t')
            for hit in hits.split(';'):
                fam_id, e_val, bitscore = hit.split(',')
                e_val, bitscore = float(e_val), float(bitscore)
                if fam_id not in out:
                    out[fam_id] = list()
                out[fam_id].append((gid, e_val, bitscore))
    return out


def parse_taxonomy_file(path):
    out = dict()
    with open(path, 'r') as fh:
        for line in fh.readlines():
            gid, tax = line.strip().split('\t')
            out[gid.replace('RS_', '').replace('GB_', '')] = tax
    return out


def assert_file_exists(path: str) -> None:
    """Checks if a file exists, raises an exception if it doesn't."""
    if not os.path.exists(path) or not os.path.isfile(path):
        raise IOError(f'Input file does not exist: {path}')


def assert_dir_exists(path: str) -> None:
    """Checks if a directory exists, raises an exception if it doesn't"""
    if not os.path.exists(path) or not os.path.isdir(path):
        raise IOError(f'Input directory does not exist: {path}')


def optional_int(string: str) -> Optional[int]:
    try:
        return int(string)
    except ValueError:
        return None


def optional_float(string: str) -> Optional[float]:
    try:
        return float(string)
    except ValueError:
        return None


def sha256(input_file: str) -> str:
    block_size = 65536
    hash_obj = hashlib.sha256()
    with open(input_file, 'rb') as f:
        buf = f.read(block_size)
        while len(buf) > 0:
            hash_obj.update(buf)
            buf = f.read(block_size)
    return hash_obj.hexdigest()


def sizeof_fmt(num, suffix='B'):
    for unit in ('', 'K', 'M', 'G', 'T', 'P', 'E', 'Z'):
        if abs(num) < 1000:
            return "%3.1f %s%s" % (num, unit, suffix)
        num /= 1000
    return "%.1f %s%s" % (num, 'Y', suffix)


def summarise_file(path) -> str:
    """Returns the hash and size of a file"""
    return f'{os.path.basename(path)} ({sizeof_fmt(os.path.getsize(path))}) {sha256(path)} '<|MERGE_RESOLUTION|>--- conflicted
+++ resolved
@@ -1,9 +1,6 @@
-<<<<<<< HEAD
+import os
+import sys
 import hashlib
-import os
-=======
->>>>>>> 5fa37f4b
-import sys
 from collections import namedtuple
 from typing import Optional, Tuple
 
@@ -12,16 +9,14 @@
                       'derived from environmental sample',
                       'derived from environmental_sample'])
 
-<<<<<<< HEAD
 
 def canonical_taxon_name(taxon: str) -> str:
     """Get canonical version of taxon."""
+    
     if '_' in taxon[3:]:
         taxon = taxon[0:taxon.rfind('_')]
     return taxon
 
-=======
->>>>>>> 5fa37f4b
 
 def sp_cluster_type_category(gids, genome_category):
     """Determine genome types in each species cluster."""
@@ -71,11 +66,7 @@
     return user_gids
 
 
-<<<<<<< HEAD
 def parse_rep_genomes(gtdb_metadata_file):
-=======
-def parse_rep_genomes(gtdb_metadata_file, user_gids):
->>>>>>> 5fa37f4b
     """Parse species representative genomes and their GTDB taxonomy."""
 
     reps = {}
@@ -93,13 +84,7 @@
             if gtdb_rep.lower().startswith('f'):
                 continue
 
-<<<<<<< HEAD
             gtdb_taxa = [t.strip() for t in line_split[gtdb_taxonomy_index].split(';')]
-=======
-            gid = user_gids.get(gid, gid)
-            gtdb_taxa = [t.strip()
-                         for t in line_split[gtdb_taxonomy_index].split(';')]
->>>>>>> 5fa37f4b
             reps[gid] = gtdb_taxa
 
     return reps
@@ -121,11 +106,7 @@
     return genome_paths
 
 
-<<<<<<< HEAD
 def parse_species_clusters(gtdb_sp_clusters_file):
-=======
-def parse_species_clusters(gtdb_sp_clusters_file, user_gids={}):
->>>>>>> 5fa37f4b
     """Parse GTDB species clusters."""
 
     sp_clusters = {}
@@ -151,10 +132,6 @@
                     sp_clusters[rid].add(cid)
 
     return sp_clusters
-<<<<<<< HEAD
-=======
-
->>>>>>> 5fa37f4b
 
 
 def parse_gtdb_metadata(metadata_file, fields):
@@ -209,46 +186,6 @@
     return m
 
 
-<<<<<<< HEAD
-=======
-def parse_gtdb_sp_clusters(metadata_file):
-    """Parse GTDB species clusters from metadata file."""
-
-    sp_clusters = defaultdict(set)
-    with open(metadata_file, encoding='utf-8') as f:
-        header = f.readline().strip().split('\t')
-
-        gtdb_rep_index = header.index('gtdb_genome_representative')
-
-        for line in f:
-            line_split = line.strip().split('\t')
-
-            gid = line_split[0]
-            gtdb_rid = line_split[gtdb_rep_index]
-            sp_clusters[gtdb_rid].add(gid)
-
-    return sp_clusters
-
-
-def parse_genome_category(metadata_file):
-    """Parse NCBI genome category for each genome."""
-
-    genome_category = {}
-    with open(metadata_file, encoding='utf-8') as f:
-        header = f.readline().strip().split('\t')
-
-        genome_category_index = header.index('ncbi_genome_category')
-
-        for line in f:
-            line_split = line.strip().split('\t')
-
-            gid = line_split[0]
-            genome_category[gid] = line_split[genome_category_index]
-
-    return genome_category
-
-
->>>>>>> 5fa37f4b
 def parse_tophit_file(path):
     out = dict()
     with open(path, 'r') as fh:
